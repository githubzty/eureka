plugins {
    id 'nebula.netflixoss' version '2.2.7'
}

ext {
    githubProjectName = 'eureka'
    awsVersion='1.9.3'
    servletVersion='2.5'
    jerseyVersion='1.11'
    governatorVersion='1.3.3'
    archaiusVersion='0.6.5'
    ribbonVersion='2.0.0'
    blitzVersion='1.34'
<<<<<<< HEAD
    jacksonVersion='1.9.13'
=======
    mockserverVersion='3.9.2'
>>>>>>> 5e29810c
}

subprojects {
    apply plugin: 'nebula.netflixoss'
    apply plugin: 'java'

    group = "com.netflix.${githubProjectName}"

    repositories {
        jcenter()
    }

    test {
        forkEvery = 1
        // setting this property prevents java from grabbing focus when running the tests under osx
        systemProperty 'java.awt.headless', 'true'
    }

    jar {
        manifest {
            attributes('Build-Time-ISO-8601': new Date().format("yyyy-MM-dd'T'HH:mm:ssZ"))
        }
    }
}<|MERGE_RESOLUTION|>--- conflicted
+++ resolved
@@ -11,11 +11,8 @@
     archaiusVersion='0.6.5'
     ribbonVersion='2.0.0'
     blitzVersion='1.34'
-<<<<<<< HEAD
     jacksonVersion='1.9.13'
-=======
     mockserverVersion='3.9.2'
->>>>>>> 5e29810c
 }
 
 subprojects {
