--- conflicted
+++ resolved
@@ -1,19 +1,13 @@
 package com.netflix.eureka2.testkit.junit.resources;
 
-<<<<<<< HEAD
+import java.util.ArrayList;
+import java.util.List;
+
 import com.netflix.eureka2.client.EurekaInterestClient;
 import com.netflix.eureka2.client.EurekaInterestClientBuilder;
 import com.netflix.eureka2.client.EurekaRegistrationClient;
 import com.netflix.eureka2.client.EurekaRegistrationClientBuilder;
 import com.netflix.eureka2.client.resolver.ServerResolvers;
-=======
-import java.util.ArrayList;
-import java.util.List;
-
-import com.netflix.eureka2.client.Eureka;
-import com.netflix.eureka2.client.EurekaClient;
-import com.netflix.eureka2.client.EurekaClientBuilder;
->>>>>>> eeb256ac
 import com.netflix.eureka2.config.BasicEurekaTransportConfig;
 import com.netflix.eureka2.config.EurekaTransportConfig;
 import com.netflix.eureka2.testkit.embedded.EurekaDeployment;
@@ -35,7 +29,8 @@
 
     private EurekaDeployment eurekaDeployment;
 
-    private final List<EurekaClient> connectedClients = new ArrayList<>();
+    private final List<EurekaInterestClient> connectedInterestClients = new ArrayList<>();
+    private final List<EurekaRegistrationClient> connectedRegistrationClients = new ArrayList<>();
 
     public EurekaDeploymentResource(int writeClusterSize, int readClusterSize) {
         this(writeClusterSize, readClusterSize, new BasicEurekaTransportConfig.Builder().build());
@@ -58,33 +53,24 @@
      */
     public EurekaRegistrationClient registrationClientToWriteServer(int idx) {
         EmbeddedWriteServer server = eurekaDeployment.getWriteCluster().getServer(idx);
-<<<<<<< HEAD
-        return new EurekaRegistrationClientBuilder()
-=======
-        EurekaClient eurekaClient = EurekaClientBuilder.newBuilder()
-                .withReadServerResolver(server.getInterestServerResolver())
-                .withWriteServerResolver(server.getRegistrationResolver())
->>>>>>> eeb256ac
+        EurekaRegistrationClient registrationClient = new EurekaRegistrationClientBuilder()
                 .withTransportConfig(transportConfig)
                 .withServerResolver(server.getRegistrationResolver())
                 .build();
-<<<<<<< HEAD
-
-=======
-        connectedClients.add(eurekaClient);
-        return eurekaClient;
->>>>>>> eeb256ac
+        connectedRegistrationClients.add(registrationClient);
+        return registrationClient;
     }
 
     /**
      * Create a {@link EurekaRegistrationClient} instance to register with any instance in a write cluster
      */
     public EurekaRegistrationClient registrationClientToWriteCluster() {
-        return new EurekaRegistrationClientBuilder()
+        EurekaRegistrationClient registrationClient = new EurekaRegistrationClientBuilder()
                 .withTransportConfig(transportConfig)
                 .withServerResolver(eurekaDeployment.getWriteCluster().registrationResolver())
                 .build();
-
+        connectedRegistrationClients.add(registrationClient);
+        return registrationClient;
     }
 
     /**
@@ -92,40 +78,26 @@
      *
      * @param idx id of a write server where to connect
      */
-<<<<<<< HEAD
     public EurekaInterestClient interestClientToWriteServer(int idx) {
         EmbeddedWriteServer server = eurekaDeployment.getWriteCluster().getServer(idx);
-        return new EurekaInterestClientBuilder()
-=======
-    public EurekaClient connectToReadServer(int idx) {
-        EmbeddedReadServer server = eurekaDeployment.getReadCluster().getServer(idx);
-        EurekaClient eurekaClient = EurekaClientBuilder.discoveryBuilder()
-                .withReadServerResolver(server.getInterestServerResolver())
->>>>>>> eeb256ac
+        EurekaInterestClient interestClient = new EurekaInterestClientBuilder()
                 .withTransportConfig(transportConfig)
                 .withServerResolver(server.getInterestResolver())
                 .build();
-        connectedClients.add(eurekaClient);
-        return eurekaClient;
+        connectedInterestClients.add(interestClient);
+        return interestClient;
     }
 
     /**
      * Create a {@link EurekaInterestClient} instance to do interest discovery with any instance in a write cluster
      */
-<<<<<<< HEAD
     public EurekaInterestClient interestClientToWriteCluster() {
-        return new EurekaInterestClientBuilder()
-=======
-    public EurekaClient connectToWriteCluster() {
-        EurekaClient eurekaClient = EurekaClientBuilder.newBuilder()
-                .withReadServerResolver(eurekaDeployment.getWriteCluster().discoveryResolver())
-                .withWriteServerResolver(eurekaDeployment.getWriteCluster().registrationResolver())
->>>>>>> eeb256ac
+        EurekaInterestClient interestClient = new EurekaInterestClientBuilder()
                 .withTransportConfig(transportConfig)
                 .withServerResolver(eurekaDeployment.getWriteCluster().interestResolver())
                 .build();
-        connectedClients.add(eurekaClient);
-        return eurekaClient;
+        connectedInterestClients.add(interestClient);
+        return interestClient;
     }
 
     /**
@@ -133,31 +105,26 @@
      *
      * @param idx id of a write server where to connect
      */
-<<<<<<< HEAD
     public EurekaInterestClient interestClientToReadServer(int idx) {
         EmbeddedReadServer server = eurekaDeployment.getReadCluster().getServer(idx);
-        return new EurekaInterestClientBuilder()
-=======
-    public EurekaClient connectToReadCluster() {
-        EurekaClient eurekaClient = EurekaClientBuilder.discoveryBuilder()
-                .withReadServerResolver(eurekaDeployment.getReadCluster().discoveryResolver())
->>>>>>> eeb256ac
+        EurekaInterestClient interestClient = new EurekaInterestClientBuilder()
                 .withTransportConfig(transportConfig)
                 .withServerResolver(server.getInterestResolver())
                 .build();
-        connectedClients.add(eurekaClient);
-        return eurekaClient;
+        connectedInterestClients.add(interestClient);
+        return interestClient;
     }
 
     /**
      * Create a {@link EurekaInterestClient} instance to do interest discovery with any instance in a read cluster
      */
-<<<<<<< HEAD
     public EurekaInterestClient interestClientToReadCluster() {
-        return new EurekaInterestClientBuilder()
+        EurekaInterestClient interestClient = new EurekaInterestClientBuilder()
                 .withTransportConfig(transportConfig)
                 .withServerResolver(eurekaDeployment.getReadCluster().interestResolver())
                 .build();
+        connectedInterestClients.add(interestClient);
+        return interestClient;
     }
 
     /**
@@ -165,21 +132,13 @@
      * using the canonical method to first discover the read cluster from the write cluster
      */
     public EurekaInterestClient cannonicalInterestClient() {
-        return new EurekaInterestClientBuilder()
+        EurekaInterestClient interestClient = new EurekaInterestClientBuilder()
                 .withTransportConfig(transportConfig)
                 .withServerResolver(ServerResolvers.fromEureka(eurekaDeployment.getWriteCluster().interestResolver())
                         .forInterest(forVips(eurekaDeployment.getReadCluster().getVip())))
                 .build();
-=======
-    public EurekaClient connectToEureka() {
-        EurekaClient eurekaClient = Eureka.newClientBuilder(
-                eurekaDeployment.getWriteCluster().discoveryResolver(),
-                eurekaDeployment.getWriteCluster().registrationResolver(),
-                eurekaDeployment.getReadCluster().getVip()
-        ).withTransportConfig(transportConfig).build();
-        connectedClients.add(eurekaClient);
-        return eurekaClient;
->>>>>>> eeb256ac
+        connectedInterestClients.add(interestClient);
+        return interestClient;
     }
 
     @Override
