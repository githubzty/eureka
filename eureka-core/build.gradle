--- conflicted
+++ resolved
@@ -24,13 +24,9 @@
     avroTool "org.apache.avro:avro-tools:${avro_version}"
 
     compile "javax.inject:javax.inject:${javax_inject_version}"
-<<<<<<< HEAD
-    compile "io.reactivex:rxnetty:${rx_netty_version}"
-    compile "com.netflix.ocelli:ocelli-core:${ocelli_version}"
-=======
     compile "io.reactivex:rxjava:${rxjava_version}"
     compile "io.reactivex:rxnetty:${rxnetty_version}"
->>>>>>> ac738a00
+    compile "com.netflix.ocelli:ocelli-core:${ocelli_version}"
     compile "org.apache.avro:avro:${avro_version}"
     compile "org.apache.commons:commons-compress:${commons_compress_version}"
     compile "com.netflix.servo:servo-core:${servo_version}"
