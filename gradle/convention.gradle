--- conflicted
+++ resolved
@@ -1,11 +1,5 @@
 status = version.contains('SNAPSHOT')?'snapshot':status
 
-<<<<<<< HEAD
-// For Artifactory
-rootProject.status = version.contains('-SNAPSHOT')?'snapshot':'release'
-
-=======
->>>>>>> 8caf8ec9
 subprojects { project ->
     apply plugin: 'java' // Plugin as major conventions
 
@@ -53,11 +47,6 @@
         }
     }
 
-<<<<<<< HEAD
-    javadoc.doFirst { println "" }
-
-=======
->>>>>>> 8caf8ec9
     configurations {
         provided {
             description = 'much like compile, but indicates you expect the JDK or a container to provide it. It is only available on the compilation classpath, and is not transitive.'
@@ -83,9 +72,5 @@
 
 // Generate wrapper, which is distributed as part of source to alleviate the need of installing gradle
 task createWrapper(type: Wrapper) {
-<<<<<<< HEAD
-    gradleVersion = '1.4'
-=======
     gradleVersion = '1.5'
->>>>>>> 8caf8ec9
 }